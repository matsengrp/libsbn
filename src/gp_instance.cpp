--- conflicted
+++ resolved
@@ -178,67 +178,49 @@
 
 RootedTreeCollection GPInstance::GenerateCompleteRootedTreeCollection() {
   Tree::TreeVector tree_vector;
+  // Note: Node instances (pointers) are shared across topologies.
   Node::NodePtrVec topologies = dag_.GenerateAllGPNodeIndexedTopologies();
   const EigenVectorXd gpcsp_indexed_branch_lengths = engine_->GetBranchLengths();
 
-<<<<<<< HEAD
-  // Construct Node pointer to parent subsplit encoding.
-  // We will use this indexer to look up the GPCSP index.
+  // Construct map from Node pointer to parent subsplit encoding.
+  // We will use this indexer to build PCSP and look up the index.
   std::unordered_map<const Node *, Bitset> node_to_subsplit_indexer;
-  for (size_t i = 0; i < trees.size(); i++) {
-    trees.at(i)->PreOrder([this, &node_to_subsplit_indexer](const Node *node) {
+  for (const auto &topology : topologies) {
+    topology->PreOrder([this, &node_to_subsplit_indexer](const Node *node) {
       GPDAGNode *dag_node = dag_.GetDagNode(node->Id());
-      if (!node_to_subsplit_indexer.count(node)) {
+      if (node_to_subsplit_indexer.count(node) == 0) {
         SafeInsert(node_to_subsplit_indexer, node, dag_node->GetBitset());
-=======
-  // Map from Leaves-encoding to parent-subsplit encoding.
-  std::unordered_map<const Node *, Bitset> leaves_to_subsplit_indexer;
-  for (const auto &topology : topologies) {
-    topology->PreOrder([this, &leaves_to_subsplit_indexer](const Node *node) {
-      GPDAGNode *dag_node = dag_.GetDagNode(node->Id());
-      if (leaves_to_subsplit_indexer.count(node) == 0) {
-        SafeInsert(leaves_to_subsplit_indexer, node, dag_node->GetBitset());
->>>>>>> 9905ae0b
       }
     });
   }
 
   for (auto &root_node : topologies) {
-    // Polish will re-assign the node Ids.
+    // Note: Polish() re-assigns the node IDs, this is why we had to look up
+    // subsplits and build them up into node_to_subsplit_indexer.
     root_node->Polish();
 
     size_t node_count = 2 * root_node->LeafCount() - 1;
     std::vector<double> branch_lengths(node_count);
 
     root_node->PreOrder(
-<<<<<<< HEAD
-        [this, &branch_lengths, &bl, &node_to_subsplit_indexer](const Node *node) {
-=======
         [this, &branch_lengths, &gpcsp_indexed_branch_lengths,
-         &leaves_to_subsplit_indexer](const Node *node) {
->>>>>>> 9905ae0b
+         &node_to_subsplit_indexer](const Node *node) {
           const Node::NodePtrVec &children = node->Children();
           Assert(children.size() == 2 || children.empty(),
                  "Number of children must equal to 2 for the internal nodes and 0 for "
                  "the leaves.");
-<<<<<<< HEAD
           auto &parent_subsplit = node_to_subsplit_indexer.at(node);
-          for (size_t i = 0; i < children.size(); i++) {
-            const Node *child_node = children.at(i).get();
-            auto &child_subsplit = node_to_subsplit_indexer.at(child_node);
-=======
-          auto &parent_subsplit = leaves_to_subsplit_indexer.at(node);
           for (const auto &child_node_shared : children) {
             const Node *child_node = child_node_shared.get();
-            auto &child_subsplit = leaves_to_subsplit_indexer.at(child_node);
->>>>>>> 9905ae0b
+            auto &child_subsplit = node_to_subsplit_indexer.at(child_node);
 
             // Note: child_subsplit is either a rotated or sorted subsplit of
             // parent_subsplit.
             size_t i0 = dag_.GetGPCSPIndexWithDefault(parent_subsplit + child_subsplit);
             size_t i1 = dag_.GetGPCSPIndexWithDefault(parent_subsplit.RotateSubsplit() +
                                                       child_subsplit);
-            Assert(i0 < SIZE_MAX || i1 < SIZE_MAX, "GPCSP does not exist.");
+            // Use XOR as we expect exactly one valid index.
+            Assert((i0 < SIZE_MAX) ^ (i1 < SIZE_MAX), "GPCSP does not exist.");
             size_t gpcsp_idx = std::min(i0, i1);
             branch_lengths[child_node->Id()] = gpcsp_indexed_branch_lengths[gpcsp_idx];
           }
